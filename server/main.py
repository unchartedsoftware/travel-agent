--- conflicted
+++ resolved
@@ -6,13 +6,8 @@
 from fastapi.middleware.cors import CORSMiddleware
 from fastapi.responses import JSONResponse
 from pydantic import BaseModel
-<<<<<<< HEAD
 # from src.travel_agent import mock_agent as agent  # Use mock implementation
 from src.travel_agent import agent  # Use mock implementation
-=======
-from src.travel_agent import mock_agent as agent  # Use mock implementation
-from src.travel_agent import agent as real_agent  # Use real implementation
->>>>>>> c9d4e9a1
 
 # Configure logging
 logging.basicConfig(
