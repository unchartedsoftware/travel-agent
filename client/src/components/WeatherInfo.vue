--- conflicted
+++ resolved
@@ -18,12 +18,6 @@
   import { ref, watch } from 'vue';
   import axios from 'axios';
   
-<<<<<<< HEAD
-  const props = defineProps({
-    location: Object,
-    apikey: String
-  });
-=======
   const props = defineProps<{
     location: [number, number];
   }>();
@@ -41,7 +35,6 @@
       speed: number;
     };
   } | null>(null);
->>>>>>> bda24169
   
   const loading = ref(false);
   const apiKey = '11fcb59c7eec3a76e6b54c1b93b590a7';
